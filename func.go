// SPDX-License-Identifier: Apache-2.0
// SPDX-FileCopyrightText: 2022 The Ebitengine Authors

//go:build darwin || freebsd || linux || windows

package purego

import (
	"math"
	"reflect"
	"runtime"
	"unsafe"

	"github.com/ebitengine/purego/internal/strings"
)

// RegisterLibFunc is a wrapper around RegisterFunc that uses the C function returned from Dlsym(handle, name).
// It panics if it can't find the name symbol.
func RegisterLibFunc(fptr interface{}, handle uintptr, name string) {
	sym, err := loadSymbol(handle, name)
	if err != nil {
		panic(err)
	}
	RegisterFunc(fptr, sym)
}

// RegisterFunc takes a pointer to a Go function representing the calling convention of the C function.
// fptr will be set to a function that when called will call the C function given by cfn with the
// parameters passed in the correct registers and stack.
//
// A panic is produced if the type is not a function pointer or if the function returns more than 1 value.
//
// These conversions describe how a Go type in the fptr will be used to call
// the C function. It is important to note that there is no way to verify that fptr
// matches the C function. This also holds true for struct types where the padding
// needs to be ensured to match that of C; RegisterFunc does not verify this.
//
// # Type Conversions (Go <=> C)
//
//	string <=> char*
//	bool <=> _Bool
//	uintptr <=> uintptr_t
//	uint <=> uint32_t or uint64_t
//	uint8 <=> uint8_t
//	uint16 <=> uint16_t
//	uint32 <=> uint32_t
//	uint64 <=> uint64_t
//	int <=> int32_t or int64_t
//	int8 <=> int8_t
//	int16 <=> int16_t
//	int32 <=> int32_t
//	int64 <=> int64_t
<<<<<<< HEAD
//	float32 <=> float (WIP)
//	float64 <=> double (WIP)
//	struct <=> struct (WIP - macOS only)
=======
//	float32 <=> float
//	float64 <=> double
//	struct <=> struct (WIP)
>>>>>>> dab77e60
//	func <=> C function
//	unsafe.Pointer, *T <=> void*
//	[]T => void*
//
// There is a special case when the last argument of fptr is a variadic interface (or []interface}
// it will be expanded into a call to the C function as if it had the arguments in that slice.
// This means that using arg ...interface{} is like a cast to the function with the arguments inside arg.
// This is not the same as C variadic.
//
// # Memory
//
// In general it is not possible for purego to guarantee the lifetimes of objects returned or received from
// calling functions using RegisterFunc. For arguments to a C function it is important that the C function doesn't
// hold onto a reference to Go memory. This is the same as the [Cgo rules].
//
// However, there are some special cases. When passing a string as an argument if the string does not end in a null
// terminated byte (\x00) then the string will be copied into memory maintained by purego. The memory is only valid for
// that specific call. Therefore, if the C code keeps a reference to that string it may become invalid at some
// undefined time. However, if the string does already contain a null-terminated byte then no copy is done.
// It is then the responsibility of the caller to ensure the string stays alive as long as it's needed in C memory.
// This can be done using runtime.KeepAlive or allocating the string in C memory using malloc. When a C function
// returns a null-terminated pointer to char a Go string can be used. Purego will allocate a new string in Go memory
// and copy the data over. This string will be garbage collected whenever Go decides it's no longer referenced.
// This C created string will not be freed by purego. If the pointer to char is not null-terminated or must continue
// to point to C memory (because it's a buffer for example) then use a pointer to byte and then convert that to a slice
// using unsafe.Slice. Doing this means that it becomes the responsibility of the caller to care about the lifetime
// of the pointer
//
// # Structs
//
// Purego can handle the most common structs that have fields of builtin types like int8, uint16, float32, etc. However,
// it does not _currently_ support aligning fields properly. It is therefore the responsibility of the caller to ensure
// that all padding is added to the Go struct to match the C one. See `BoolStructFn` in struct_test.go for an example.
//
// # Example
//
// All functions below call this C function:
//
//	char *foo(char *str);
//
//	// Let purego convert types
//	var foo func(s string) string
//	goString := foo("copied")
//	// Go will garbage collect this string
//
//	// Manually, handle allocations
//	var foo2 func(b string) *byte
//	mustFree := foo2("not copied\x00")
//	defer free(mustFree)
//
// [Cgo rules]: https://pkg.go.dev/cmd/cgo#hdr-Go_references_to_C
func RegisterFunc(fptr interface{}, cfn uintptr) {
	fn := reflect.ValueOf(fptr).Elem()
	ty := fn.Type()
	if ty.Kind() != reflect.Func {
		panic("purego: fptr must be a function pointer")
	}
	if ty.NumOut() > 1 {
		panic("purego: function can only return zero or one values")
	}
	if cfn == 0 {
		panic("purego: cfn is nil")
	}
	{
		// this code checks how many registers and stack this function will use
		// to avoid crashing with too many arguments
		var ints int
		var floats int
		var stack int
		for i := 0; i < ty.NumIn(); i++ {
			arg := ty.In(i)
			switch arg.Kind() {
			case reflect.String, reflect.Uintptr, reflect.Uint, reflect.Uint8, reflect.Uint16, reflect.Uint32, reflect.Uint64,
				reflect.Int, reflect.Int8, reflect.Int16, reflect.Int32, reflect.Int64, reflect.Ptr, reflect.UnsafePointer, reflect.Slice,
				reflect.Func, reflect.Bool:
				if ints < numOfIntegerRegisters() {
					ints++
				} else {
					stack++
				}
			case reflect.Float32, reflect.Float64:
				if floats < numOfFloats {
					floats++
				} else {
					stack++
				}
			case reflect.Struct:
				if runtime.GOOS != "darwin" || (runtime.GOARCH != "amd64" && runtime.GOARCH != "arm64") {
					panic("purego: struct arguments are only supported on macOS amd64 & arm64")
				}
				addInt := func(u uintptr) {
					ints++
				}
				addFloat := func(u uintptr) {
					floats++
				}
				addStack := func(u uintptr) {
					stack++
				}
				if arg.Size() == 0 {
					continue
				}
				_ = addStruct(reflect.New(arg).Elem(), &ints, &floats, &stack, addInt, addFloat, addStack, nil)
			default:
				panic("purego: unsupported kind " + arg.Kind().String())
			}
		}
		sizeOfStack := maxArgs - numOfIntegerRegisters()
		if stack > sizeOfStack {
			panic("purego: too many arguments")
		}
	}
	v := reflect.MakeFunc(ty, func(args []reflect.Value) (results []reflect.Value) {
		if len(args) > 0 {
			if variadic, ok := args[len(args)-1].Interface().([]interface{}); ok {
				// subtract one from args bc the last argument in args is []interface{}
				// which we are currently expanding
				tmp := make([]reflect.Value, len(args)-1+len(variadic))
				n := copy(tmp, args[:len(args)-1])
				for i, v := range variadic {
					tmp[n+i] = reflect.ValueOf(v)
				}
				args = tmp
			}
		}
		var sysargs [maxArgs]uintptr
		stack := sysargs[numOfIntegerRegisters():]
		var floats [numOfFloats]uintptr
		var numInts int
		var numFloats int
		var numStack int
		var addStack, addInt, addFloat func(x uintptr)
		if runtime.GOARCH == "arm64" || runtime.GOOS != "windows" {
			// Windows arm64 uses the same calling convention as macOS and Linux
			addStack = func(x uintptr) {
				stack[numStack] = x
				numStack++
			}
			addInt = func(x uintptr) {
				if numInts >= numOfIntegerRegisters() {
					addStack(x)
				} else {
					sysargs[numInts] = x
					numInts++
				}
			}
			addFloat = func(x uintptr) {
				if numFloats < len(floats) {
					floats[numFloats] = x
					numFloats++
				} else {
					addStack(x)
				}
			}
		} else {
			// On Windows amd64 the arguments are passed in the numbered registered.
			// So the first int is in the first integer register and the first float
			// is in the second floating register if there is already a first int.
			// This is in contrast to how macOS and Linux pass arguments which
			// tries to use as many registers as possible in the calling convention.
			addStack = func(x uintptr) {
				sysargs[numStack] = x
				numStack++
			}
			addInt = addStack
			addFloat = addStack
		}

		var keepAlive []interface{}
		defer func() {
			runtime.KeepAlive(keepAlive)
			runtime.KeepAlive(args)
		}()
		for _, v := range args {
			switch v.Kind() {
			case reflect.String:
				ptr := strings.CString(v.String())
				keepAlive = append(keepAlive, ptr)
				addInt(uintptr(unsafe.Pointer(ptr)))
			case reflect.Uintptr, reflect.Uint, reflect.Uint8, reflect.Uint16, reflect.Uint32, reflect.Uint64:
				addInt(uintptr(v.Uint()))
			case reflect.Int, reflect.Int8, reflect.Int16, reflect.Int32, reflect.Int64:
				addInt(uintptr(v.Int()))
			case reflect.Ptr, reflect.UnsafePointer, reflect.Slice:
				// There is no need to keepAlive this pointer separately because it is kept alive in the args variable
				addInt(v.Pointer())
			case reflect.Func:
				addInt(NewCallback(v.Interface()))
			case reflect.Bool:
				if v.Bool() {
					addInt(1)
				} else {
					addInt(0)
				}
			case reflect.Float32:
				addFloat(uintptr(math.Float32bits(float32(v.Float()))))
			case reflect.Float64:
				addFloat(uintptr(math.Float64bits(v.Float())))
			case reflect.Struct:
				keepAlive = addStruct(v, &numInts, &numFloats, &numStack, addInt, addFloat, addStack, keepAlive)
			default:
				panic("purego: unsupported kind: " + v.Kind().String())
			}
		}
		// TODO: support structs
		var r1, r2 uintptr
		if runtime.GOARCH == "arm64" || runtime.GOOS != "windows" {
			// Use the normal arm64 calling convention even on Windows
			syscall := syscall15Args{
				cfn,
				sysargs[0], sysargs[1], sysargs[2], sysargs[3], sysargs[4], sysargs[5],
				sysargs[6], sysargs[7], sysargs[8], sysargs[9], sysargs[10], sysargs[11],
				sysargs[12], sysargs[13], sysargs[14],
				floats[0], floats[1], floats[2], floats[3], floats[4], floats[5], floats[6], floats[7],
				0, 0, 0,
			}
			runtime_cgocall(syscall15XABI0, unsafe.Pointer(&syscall))
			r1, r2 = syscall.r1, syscall.r2
		} else {
			// This is a fallback for Windows amd64, 386, and arm. Note this may not support floats
			r1, r2, _ = syscall_syscall15X(cfn, sysargs[0], sysargs[1], sysargs[2], sysargs[3], sysargs[4],
				sysargs[5], sysargs[6], sysargs[7], sysargs[8], sysargs[9], sysargs[10], sysargs[11],
				sysargs[12], sysargs[13], sysargs[14])
		}
		if ty.NumOut() == 0 {
			return nil
		}
		outType := ty.Out(0)
		v := reflect.New(outType).Elem()
		switch outType.Kind() {
		case reflect.Uintptr, reflect.Uint, reflect.Uint8, reflect.Uint16, reflect.Uint32, reflect.Uint64:
			v.SetUint(uint64(r1))
		case reflect.Int, reflect.Int8, reflect.Int16, reflect.Int32, reflect.Int64:
			v.SetInt(int64(r1))
		case reflect.Bool:
			v.SetBool(byte(r1) != 0)
		case reflect.UnsafePointer:
			// We take the address and then dereference it to trick go vet from creating a possible miss-use of unsafe.Pointer
			v.SetPointer(*(*unsafe.Pointer)(unsafe.Pointer(&r1)))
		case reflect.Ptr:
			// It is safe to have the address of r1 not escape because it is immediately dereferenced with .Elem()
			v = reflect.NewAt(outType, runtime_noescape(unsafe.Pointer(&r1))).Elem()
		case reflect.Func:
			// wrap this C function in a nicely typed Go function
			v = reflect.New(outType)
			RegisterFunc(v.Interface(), r1)
		case reflect.String:
			v.SetString(strings.GoString(r1))
		case reflect.Float32:
			// NOTE: r2 is only the floating return value on 64bit platforms.
			// On 32bit platforms r2 is the upper part of a 64bit return.
			v.SetFloat(float64(math.Float32frombits(uint32(r2))))
		case reflect.Float64:
			// NOTE: r2 is only the floating return value on 64bit platforms.
			// On 32bit platforms r2 is the upper part of a 64bit return.
			v.SetFloat(math.Float64frombits(uint64(r2)))
		default:
			panic("purego: unsupported return kind: " + outType.Kind().String())
		}
		return []reflect.Value{v}
	})
	fn.Set(v)
}

func addStruct(v reflect.Value, numInts, numFloats, numStack *int, addInt, addFloat, addStack func(uintptr), keepAlive []interface{}) []interface{} {
	if v.Type().Size() == 0 {
		return keepAlive
	}
	if runtime.GOARCH == "arm64" {
		// https://student.cs.uwaterloo.ca/~cs452/docs/rpi4b/aapcs64.pdf
		const (
			NO_CLASS = 0b00
			FLOAT    = 0b01
			INT      = 0b11
		)
		if hva, hfa, size := isHVA(v.Type()), isHFA(v.Type()), v.Type().Size(); hva || hfa || size <= 16 {
			// if this doesn't fit entirely in registers then
			// each element goes onto the stack
			if hfa && *numFloats+v.NumField() > numOfFloats {
				*numFloats = numOfFloats
			} else if hva && *numInts+v.NumField() > numOfIntegerRegisters() {
				*numInts = numOfIntegerRegisters()
			}

			var val uint64
			var shift byte
			flushed := false
			class := NO_CLASS
			var place func(v reflect.Value)
			place = func(v reflect.Value) {
				var numFields int
				if v.Kind() == reflect.Struct {
					numFields = v.Type().NumField()
				} else {
					numFields = v.Type().Len()
				}
				for k := 0; k < numFields; k++ {
					var f reflect.Value
					if v.Kind() == reflect.Struct {
						f = v.Field(k)
					} else {
						f = v.Index(k)
					}
					if shift >= 64 {
						shift = 0
						flushed = true
						if class == FLOAT {
							addFloat(uintptr(val))
						} else {
							addInt(uintptr(val))
						}
					}
					switch f.Type().Kind() {
					case reflect.Struct:
						place(f)
					case reflect.Bool:
						if f.Bool() {
							val |= 1
						}
						shift += 8
						class |= INT
					case reflect.Uint8:
						val |= f.Uint() << shift
						shift += 8
						class |= INT
					case reflect.Uint16:
						val |= f.Uint() << shift
						shift += 16
						class |= INT
					case reflect.Uint32:
						val |= f.Uint() << shift
						shift += 32
						class |= INT
					case reflect.Uint64:
						addInt(uintptr(f.Uint()))
						shift = 0
					case reflect.Int8:
						val |= uint64(f.Int()&0xFF) << shift
						shift += 8
						class |= INT
					case reflect.Int16:
						val |= uint64(f.Int()&0xFFFF) << shift
						shift += 16
						class |= INT
					case reflect.Int32:
						val |= uint64(f.Int()&0xFFFF_FFFF) << shift
						shift += 32
						class |= INT
					case reflect.Int64:
						addInt(uintptr(f.Int()))
						shift = 0
					case reflect.Float32:
						if class == FLOAT {
							addFloat(uintptr(val))
							val = 0
							shift = 0
						}
						val |= uint64(math.Float32bits(float32(f.Float()))) << shift
						shift += 32
						class |= FLOAT
					case reflect.Float64:
						addFloat(uintptr(math.Float64bits(float64(f.Float()))))
						shift = 0
					case reflect.Array:
						place(f)
					default:
						panic("purego: unsupported kind " + f.Kind().String())
					}
				}
			}
			place(v)
			if !flushed {
				if class == FLOAT {
					addFloat(uintptr(val))
				} else {
					addInt(uintptr(val))
				}
			}
		} else {
			// Struct is too big to be placed in registers.
			// Copy to heap and place the pointer in register
			ptrStruct := reflect.New(v.Type())
			ptrStruct.Elem().Set(v)
			ptr := ptrStruct.Elem().Addr().UnsafePointer()
			keepAlive = append(keepAlive, ptr)
			addInt(uintptr(ptr))
		}
		return keepAlive // the struct was allocated so don't panic
	} else if runtime.GOARCH == "amd64" {
		// https://www.uclibc.org/docs/psABI-x86_64.pdf
		// Class determines where the 8 byte value goes.
		// Higher value classes win over lower value classes
		const (
			NO_CLASS = 0b0000
			SSE      = 0b0001
			X87      = 0b0011 // long double not used in Go
			INTEGER  = 0b0111
			MEMORY   = 0b1111
		)
		var (
			placedOnStack  = v.Type().Size() > 8*8 // if greater than 64 bytes place on stack
			savedNumFloats = *numFloats
			savedNumInts   = *numInts
			savedNumStack  = *numStack
		)

		var val uint64
		var shift byte // # of bits to shift
		flushed := false
		class := NO_CLASS
		var place func(v reflect.Value)
		place = func(v reflect.Value) {
			var numFields int
			if v.Kind() == reflect.Struct {
				numFields = v.Type().NumField()
			} else {
				numFields = v.Type().Len()
			}

		loop:
			for i := 0; i < numFields; i++ {
				var f reflect.Value
				if v.Kind() == reflect.Struct {
					f = v.Field(i)
				} else {
					f = v.Index(i)
				}
				if shift >= 64 {
					shift = 0
					flushed = true
					if class == SSE {
						addFloat(uintptr(val))
					} else {
						addInt(uintptr(val))
					}
					class = NO_CLASS
				}
				switch f.Kind() {
				case reflect.Struct:
					place(f)
				case reflect.Bool:
					if f.Bool() {
						val |= 1
					}
					shift += 8
					class |= INTEGER
				case reflect.Pointer:
					placedOnStack = true
					break loop
				case reflect.Int8:
					val |= uint64(f.Int()&0xFF) << shift
					shift += 8
					class |= INTEGER
				case reflect.Int16:
					val |= uint64(f.Int()&0xFFFF) << shift
					shift += 16
					class |= INTEGER
				case reflect.Int32:
					val |= uint64(f.Int()&0xFFFF_FFFF) << shift
					shift += 32
					class |= INTEGER
				case reflect.Int, reflect.Int64:
					addInt(uintptr(f.Int()))
					shift = 0
					class = NO_CLASS
				case reflect.Uint8:
					val |= f.Uint() << shift
					shift += 8
					class |= INTEGER
				case reflect.Uint16:
					val |= f.Uint() << shift
					shift += 16
					class |= INTEGER
				case reflect.Uint32:
					val |= f.Uint() << shift
					shift += 32
					class |= INTEGER
				case reflect.Uint, reflect.Uint64:
					addInt(uintptr(f.Uint()))
					shift = 0
					class = NO_CLASS
				case reflect.Float32:
					val |= uint64(math.Float32bits(float32(f.Float()))) << shift
					shift += 32
					class |= SSE
				case reflect.Float64:
					if v.Type().Size() > 16 {
						placedOnStack = true
						break loop
					}
					addFloat(uintptr(math.Float64bits(f.Float())))
					class = NO_CLASS
				case reflect.Array:
					place(f)
				default:
					panic("purego: unsupported kind " + f.Kind().String())
				}
			}
		}
		place(v)
		if !flushed {
			if class == SSE {
				addFloat(uintptr(val))
			} else {
				addInt(uintptr(val))
			}
		}
		if placedOnStack {
			// reset any values placed in registers
			*numFloats = savedNumFloats
			*numInts = savedNumInts
			*numStack = savedNumStack
			var placeStack func(v reflect.Value)
			placeStack = func(v reflect.Value) {
				for i := 0; i < v.Type().NumField(); i++ {
					f := v.Field(i)
					switch f.Kind() {
					case reflect.Pointer:
						addStack(f.Pointer())
					case reflect.Int, reflect.Int8, reflect.Int16, reflect.Int32, reflect.Int64:
						addStack(uintptr(f.Int()))
					case reflect.Uint, reflect.Uint8, reflect.Uint16, reflect.Uint32, reflect.Uint64:
						addStack(uintptr(f.Uint()))
					case reflect.Float32:
						addStack(uintptr(math.Float32bits(float32(f.Float()))))
					case reflect.Float64:
						addStack(uintptr(math.Float64bits(f.Float())))
					case reflect.Struct:
						placeStack(f)
					default:
						panic("purego: unsupported kind " + f.Kind().String())
					}
				}
			}
			placeStack(v)
		}
		return keepAlive
	}
	panic("purego: struct has field that can't be allocated")
}

func roundUpTo8(val uintptr) uintptr {
	return (val + 7) &^ 7
}

// isHVA reports a Homogeneous Floating-point Aggregate (HFA) which is a Fundamental Data Type that is a
// Floating-Point type and at most four uniquely addressable members (5.9.5.1).
// This type of struct will be placed more compactly than the individual fields.
func isHFA(t reflect.Type) bool {
	// round up struct size to nearest 8 see section B.4
	structSize := roundUpTo8(t.Size())
	if structSize == 0 || t.NumField() > 4 {
		return false
	}
	first := t.Field(0)
	switch first.Type.Kind() {
	case reflect.Float32, reflect.Float64:
		firstKind := first.Type.Kind()
		for i := 0; i < t.NumField(); i++ {
			if t.Field(i).Type.Kind() != firstKind {
				return false
			}
		}
		return true
	case reflect.Array:
		switch first.Type.Elem().Kind() {
		case reflect.Float32, reflect.Float64:
			return true
		default:
			return false
		}
	default:
		return false
	}
}

// isHVA reports a Homogeneous Aggregate with a Fundamental Data Type that is a Short-Vector type
// and at most four uniquely addressable members (5.9.5.2).
// A short vector is a machine type that is composed of repeated instances of one fundamental integral or
// floating-point type. It may be 8 or 16 bytes in total size (5.4).
// This type of struct will be placed more compactly than the individual fields.
func isHVA(t reflect.Type) bool {
	// round up struct size to nearest 8 see section B.4
	structSize := roundUpTo8(t.Size())
	if structSize == 0 || (structSize != 8 && structSize != 16) {
		return false
	}
	first := t.Field(0)
	switch first.Type.Kind() {
	case reflect.Uint8, reflect.Uint16, reflect.Uint32, reflect.Int8, reflect.Int16, reflect.Int32:
		firstKind := first.Type.Kind()
		for i := 0; i < t.NumField(); i++ {
			if t.Field(i).Type.Kind() != firstKind {
				return false
			}
		}
		return true
	case reflect.Array:
		switch first.Type.Elem().Kind() {
		case reflect.Uint8, reflect.Uint16, reflect.Uint32, reflect.Int8, reflect.Int16, reflect.Int32:
			return true
		default:
			return false
		}
	default:
		return false
	}
}

func numOfIntegerRegisters() int {
	switch runtime.GOARCH {
	case "arm64":
		return 8
	case "amd64":
		return 6
	// TODO: figure out why 386 tests are not working
	/*case "386":
		return 0
	case "arm":
		return 4*/
	default:
		panic("purego: unknown GOARCH (" + runtime.GOARCH + ")")
	}
}<|MERGE_RESOLUTION|>--- conflicted
+++ resolved
@@ -50,15 +50,9 @@
 //	int16 <=> int16_t
 //	int32 <=> int32_t
 //	int64 <=> int64_t
-<<<<<<< HEAD
-//	float32 <=> float (WIP)
-//	float64 <=> double (WIP)
-//	struct <=> struct (WIP - macOS only)
-=======
 //	float32 <=> float
 //	float64 <=> double
-//	struct <=> struct (WIP)
->>>>>>> dab77e60
+//	struct <=> struct (WIP - macOS only)
 //	func <=> C function
 //	unsafe.Pointer, *T <=> void*
 //	[]T => void*
