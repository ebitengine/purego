--- conflicted
+++ resolved
@@ -7,7 +7,8 @@
     strategy:
       matrix:
         os: [ubuntu-latest, macos-latest, windows-latest]
-        go: ['1.18.x', '1.19.x', '1.20.x', '1.21.x', '1.22.x', '1.23.x', '1.24.x']
+        go:
+          ["1.18.x", "1.19.x", "1.20.x", "1.21.x", "1.22.x", "1.23.x", "1.24.x"]
     name: Test with Go ${{ matrix.go }} on ${{ matrix.os }}
     runs-on: ${{ matrix.os }}
     defaults:
@@ -68,8 +69,8 @@
           # gcflags -std is necessary to make fakecgo the Cgo for
           # FreeBSD to add the symbols that libc.so depends on.
           env GOOS=freebsd GOARCH=amd64 go build -gcflags="github.com/ebitengine/purego/internal/fakecgo=-std" -v ./...
-          env GOOS=freebsd GOARCH=arm64 go build -gcflags="github.com/ebitengine/purego/internal/fakecgo=-std" -v ./...          
-          
+          env GOOS=freebsd GOARCH=arm64 go build -gcflags="github.com/ebitengine/purego/internal/fakecgo=-std" -v ./...
+
           # Check cross-compiling NetBSD binaries.
           env GOOS=netbsd GOARCH=amd64 go build -v ./...
           env GOOS=netbsd GOARCH=arm64 go build -v ./...
@@ -115,11 +116,11 @@
           env QEMU_LD_PREFIX=/usr/aarch64-linux-gnu qemu-aarch64 ./purego-test-nocgo -test.shuffle=on -test.v -test.count=10
           env GOOS=linux GOARCH=arm64 CGO_ENABLED=1 go test -c -o=purego-test-cgo .
           env QEMU_LD_PREFIX=/usr/aarch64-linux-gnu qemu-aarch64 ./purego-test-cgo -test.shuffle=on -test.v -test.count=10
-          
+
           echo "=> go build (plugin)"
           # Make sure that plugin buildmode works since we save the R15 register (#254)
           env GOOS=linux GOARCH=arm64 CGO_ENABLED=1 go build -buildmode=plugin ./examples/libc
-          
+
           go env -u CC
           go env -u CXX
 
@@ -132,9 +133,9 @@
       - name: go test (Linux 386)
         if: runner.os == 'Linux'
         run: |
-           sudo apt-get install gcc-multilib
-           sudo apt-get install g++-multilib
-           env CGO_ENABLED=1 GOARCH=386 go test -shuffle=on -v -count=10 ./...
+          sudo apt-get install gcc-multilib
+          sudo apt-get install g++-multilib
+          env CGO_ENABLED=1 GOARCH=386 go test -shuffle=on -v -count=10 ./...
 
       - name: go test race (no Cgo)
         if: ${{ runner.os == 'macOS' &&  !startsWith(matrix.go, '1.18.') && !startsWith(matrix.go, '1.19.') }}
@@ -150,20 +151,25 @@
   bsd:
     strategy:
       matrix:
-        os: ['FreeBSD'] # TODO: Add 'NetBSD' again (#304)
-<<<<<<< HEAD
-        go: ['1.18.10', '1.19.13', '1.20.14', '1.21.13', '1.22.12', '1.23.9', '1.24.2']
-=======
-        go: ['1.18.10', '1.19.13', '1.20.14', '1.21.13', '1.22.12', '1.23.11', '1.24.5']
->>>>>>> 6dda16a6
+        os: ["FreeBSD"] # TODO: Add 'NetBSD' again (#304)
+        go:
+          [
+            "1.18.10",
+            "1.19.13",
+            "1.20.14",
+            "1.21.13",
+            "1.22.12",
+            "1.23.11",
+            "1.24.5",
+          ]
         exclude:
           # there are no prebuilt download links for these versions of Go for NetBSD
           - os: NetBSD
-            go: '1.18.10'
+            go: "1.18.10"
           - os: NetBSD
-            go: '1.19.13'
+            go: "1.19.13"
           - os: NetBSD
-            go: '1.20.14'
+            go: "1.20.14"
     name: Test with Go ${{ matrix.go }} on ${{ matrix.os }}
     runs-on: ubuntu-22.04
     defaults:
