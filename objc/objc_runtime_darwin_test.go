// SPDX-License-Identifier: Apache-2.0
// SPDX-FileCopyrightText: 2022 The Ebitengine Authors

package objc_test

import (
	"fmt"
<<<<<<< HEAD
=======

>>>>>>> fbeb60f1
	"github.com/ebitengine/purego"
	"github.com/ebitengine/purego/objc"
)

func ExampleAllocateClassPair() {
	var class = objc.AllocateClassPair(objc.GetClass("NSObject"), "FooObject", 0)
	class.AddMethod(objc.RegisterName("run"), objc.NewIMP(func(self objc.ID, _cmd objc.SEL) {
		fmt.Println("Hello World!")
	}), "v@:")
	class.Register()

	var fooObject = objc.ID(class).Send(objc.RegisterName("new"))
	fooObject.Send(objc.RegisterName("run"))
	// Output: Hello World!
}

func ExampleClass_AddIvar() {
	type barObject struct {
		isa objc.Class
		bar int
	}
	var class = objc.AllocateClassPair(objc.GetClass("NSObject"), "BarObject", 0)
	class.AddIvar("bar", int(0), "q")
	class.AddMethod(objc.RegisterName("bar"), objc.NewIMP(func(self *barObject, _cmd objc.SEL) int {
		return self.bar
	}), "q@:")
	class.AddMethod(objc.RegisterName("setBar:"), objc.NewIMP(func(self *barObject, _cmd objc.SEL, bar int) {
		self.bar = bar
	}), "v@:q")
	class.Register()

	var object = objc.ID(class).Send(objc.RegisterName("new"))
	object.Send(objc.RegisterName("setBar:"), 123)
	var bar = int(object.Send(objc.RegisterName("bar")))
	fmt.Println(bar)
	// Output: 123
}

func ExampleIMP() {
	imp := objc.NewIMP(func(self objc.ID, _cmd objc.SEL, a3, a4, a5, a6, a7, a8, a9 int) {
		fmt.Println("IMP:", self, _cmd, a3, a4, a5, a6, a7, a8, a9)
	})

	purego.SyscallN(uintptr(imp), 105, 567, 9, 2, 3, ^uintptr(4), 4, 8, 9)

	// Output: IMP: 105 567 9 2 3 -5 4 8 9
}

func ExampleID_SendSuper() {
	super := objc.AllocateClassPair(objc.GetClass("NSObject"), "SuperObject", 0)
	super.AddMethod(objc.RegisterName("doSomething"), objc.NewIMP(func(self objc.ID, _cmd objc.SEL) {
		fmt.Println("In Super!")
	}), "v@:")
	super.Register()

	child := objc.AllocateClassPair(super, "ChildObject", 0)
	child.AddMethod(objc.RegisterName("doSomething"), objc.NewIMP(func(self objc.ID, _cmd objc.SEL) {
		fmt.Println("In Child")
		self.SendSuper(_cmd)
	}), "v@:")
	child.Register()

	objc.ID(child).Send(objc.RegisterName("new")).Send(objc.RegisterName("doSomething"))

	// Output: In Child
	// In Super!
}

type barObject struct {
	isa objc.Class
	bar int
}

func (b *barObject) Bar(_cmd objc.SEL) int {
	return b.bar
}

func (b *barObject) SetBar(_cmd objc.SEL, bar int) {
	b.bar = bar
}

func ExampleRegisterClass() {
	class, err := objc.RegisterClass(&barObject{}, "NSObject")
	if err != nil {
		panic(err)
	}
	class.AddMethod(objc.RegisterName("bar"), objc.NewIMP((*barObject).Bar), "q@:")
	class.AddMethod(objc.RegisterName("setBar:"), objc.NewIMP((*barObject).SetBar), "v@:q")

	var object = objc.ID(class).Send(objc.RegisterName("new"))
	object.Send(objc.RegisterName("setBar:"), 123)
	var bar = int(object.Send(objc.RegisterName("bar")))
	fmt.Println(bar)
	// Output: 123
}<|MERGE_RESOLUTION|>--- conflicted
+++ resolved
@@ -5,10 +5,7 @@
 
 import (
 	"fmt"
-<<<<<<< HEAD
-=======
 
->>>>>>> fbeb60f1
 	"github.com/ebitengine/purego"
 	"github.com/ebitengine/purego/objc"
 )
