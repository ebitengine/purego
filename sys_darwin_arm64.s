--- conflicted
+++ resolved
@@ -3,11 +3,8 @@
 
 #include "textflag.h"
 #include "go_asm.h"
-<<<<<<< HEAD
-=======
 #include "funcdata.h"
 #include "internal/abi/abi_arm64.h"
->>>>>>> d1d8e83e
 
 // syscall9X calls a function in libc on behalf of the syscall package.
 // syscall9X takes a pointer to a struct like:
@@ -62,23 +59,8 @@
 
 	MOVD 8(RSP), R2              // pop structure pointer
 	ADD  $16, RSP
-<<<<<<< HEAD
 	MOVD R0, syscall9Args_r1(R2) // save r1
 	MOVD R1, syscall9Args_r2(R2) // save r2
-=======
-	MOVD R0, 80(R2)     // save r1
-	MOVD R1, 88(R2)     // save r2
-	CMP  $-1, R0
-	BNE  ok
-	SUB  $16, RSP       // push structure pointer
-	MOVD R2, (RSP)
-	BL   libc_error(SB)
-	MOVW (R0), R0
-	MOVD (RSP), R2      // pop structure pointer
-	ADD  $16, RSP
-	MOVD R0, 96(R2)     // save err
-
-ok:
 	RET
 
 // runtime·cgocallback expects a call to the ABIInternal function
@@ -151,5 +133,4 @@
 	MOVD $cbargs-(18*8+callbackArgs__size)(SP), R13
 	MOVD callbackArgs_result(R13), R0
 
->>>>>>> d1d8e83e
 	RET