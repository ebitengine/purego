--- conflicted
+++ resolved
@@ -1,21 +1,17 @@
 package purego
 
-<<<<<<< HEAD
-import "unsafe"
+import (
+	"reflect"
+	"runtime"
+	"sync"
+	"unsafe"
+)
 
 func callc(fn uintptr, args unsafe.Pointer) {
 	runtime_entersyscall()
 	runtime_libcCall(fn, args)
 	runtime_exitsyscall()
 }
-=======
-import (
-	"reflect"
-	"runtime"
-	"sync"
-	"unsafe"
-)
->>>>>>> d1d8e83e
 
 var syscall9XABI0 uintptr
 
@@ -23,14 +19,8 @@
 
 //go:nosplit
 func syscall_syscall9X(fn, a1, a2, a3, a4, a5, a6, a7, a8, a9 uintptr) (r1, r2, err uintptr) {
-<<<<<<< HEAD
 	args := syscall9Args{fn, a1, a2, a3, a4, a5, a6, a7, a8, a9, r1, r2, err}
 	callc(syscall9XABI0, unsafe.Pointer(&args))
-=======
-	args := struct{ fn, a1, a2, a3, a4, a5, a6, a7, a8, a9, r1, r2, err uintptr }{
-		fn, a1, a2, a3, a4, a5, a6, a7, a8, a9, r1, r2, err}
-	runtime_libcCall(syscall9XABI0, unsafe.Pointer(&args))
->>>>>>> d1d8e83e
 	return args.r1, args.r2, args.err
 }
 
