--- conflicted
+++ resolved
@@ -1,11 +1,7 @@
 // SPDX-License-Identifier: Apache-2.0
 // SPDX-FileCopyrightText: 2022 The Ebitengine Authors
 
-<<<<<<< HEAD
 //go:build darwin || linux
-=======
-//go:build darwin
->>>>>>> 2ebcfb9c
 
 /*
 trampoline for emulating required C functions for cgo in go (see cgo.go)
